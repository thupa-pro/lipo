--- conflicted
+++ resolved
@@ -1,4 +1,3 @@
-<<<<<<< HEAD
 "use client";
 
 import { useEffect } from "react";
@@ -31,10 +30,11 @@
       </div>
     </div>
   );
-=======
+}
+
 import { redirect } from "next/navigation";
 
 export default function RootPage() {
   redirect("/en");
->>>>>>> 3d925f55
+  main
 }